--- conflicted
+++ resolved
@@ -1,20 +1,5 @@
 {
   "name": "example-app",
-<<<<<<< HEAD
-  "version": "0.2.1",
-  "private": true,
-  "bundled": true,
-  "dependencies": {
-    "@backstage/catalog-model": "^0.2.0",
-    "@backstage/cli": "^0.3.0",
-    "@backstage/core": "^0.3.1",
-    "@backstage/plugin-api-docs": "^0.2.1",
-    "@backstage/plugin-catalog": "^0.2.2",
-    "@backstage/plugin-catalog-import": "^0.2.0",
-    "@backstage/plugin-circleci": "^0.2.1",
-    "@backstage/plugin-cloudbuild": "^0.2.1",
-    "@backstage/plugin-cost-insights": "^0.4.0",
-=======
   "version": "0.2.3",
   "private": true,
   "bundled": true,
@@ -27,7 +12,6 @@
     "@backstage/plugin-circleci": "^0.2.2",
     "@backstage/plugin-cloudbuild": "^0.2.2",
     "@backstage/plugin-cost-insights": "^0.4.1",
->>>>>>> fffca518
     "@backstage/plugin-explore": "^0.2.1",
     "@backstage/plugin-gcp-projects": "^0.2.1",
     "@backstage/plugin-github-actions": "^0.2.2",
