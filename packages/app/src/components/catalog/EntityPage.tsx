/*
 * Copyright 2020 Spotify AB
 *
 * Licensed under the Apache License, Version 2.0 (the "License");
 * you may not use this file except in compliance with the License.
 * You may obtain a copy of the License at
 *
 *     http://www.apache.org/licenses/LICENSE-2.0
 *
 * Unless required by applicable law or agreed to in writing, software
 * distributed under the License is distributed on an "AS IS" BASIS,
 * WITHOUT WARRANTIES OR CONDITIONS OF ANY KIND, either express or implied.
 * See the License for the specific language governing permissions and
 * limitations under the License.
 */
import {
  isPluginApplicableToEntity as isGitHubActionsAvailable,
  RecentWorkflowRunsCard,
  Router as GitHubActionsRouter,
} from '@backstage/plugin-github-actions';
import {
<<<<<<< HEAD
  Router as CloudbuildRouter,
  isPluginApplicableToEntity as isCloudbuildAvailable,
} from '@backstage/plugin-cloudbuild';
import {
  Router as JenkinsRouter,
=======
>>>>>>> c8c4f23c
  isPluginApplicableToEntity as isJenkinsAvailable,
  LatestRunCard as JenkinsLatestRunCard,
  Router as JenkinsRouter,
} from '@backstage/plugin-jenkins';
import {
  isPluginApplicableToEntity as isCircleCIAvailable,
  Router as CircleCIRouter,
} from '@backstage/plugin-circleci';
import { Router as ApiDocsRouter } from '@backstage/plugin-api-docs';
import { Router as SentryRouter } from '@backstage/plugin-sentry';
import { EmbeddedDocsRouter as DocsRouter } from '@backstage/plugin-techdocs';
import { Router as KubernetesRouter } from '@backstage/plugin-kubernetes';
import React, { ReactNode } from 'react';
import {
  AboutCard,
  EntityPageLayout,
  useEntity,
} from '@backstage/plugin-catalog';
import { Entity } from '@backstage/catalog-model';
import { Grid } from '@material-ui/core';
import { WarningPanel } from '@backstage/core';

const CICDSwitcher = ({ entity }: { entity: Entity }) => {
  // This component is just an example of how you can implement your company's logic in entity page.
  // You can for example enforce that all components of type 'service' should use GitHubActions
  switch (true) {
    case isJenkinsAvailable(entity):
      return <JenkinsRouter entity={entity} />;
    case isGitHubActionsAvailable(entity):
      return <GitHubActionsRouter entity={entity} />;
    case isCircleCIAvailable(entity):
      return <CircleCIRouter entity={entity} />;
    case isCloudbuildAvailable(entity):
      return <CloudbuildRouter entity={entity} />;
    default:
      return (
        <WarningPanel title="CI/CD switcher:">
          No CI/CD is available for this entity. Check corresponding
          annotations!
        </WarningPanel>
      );
  }
};

const RecentCICDRunsSwitcher = ({ entity }: { entity: Entity }) => {
  let content: ReactNode;
  switch (true) {
    case isJenkinsAvailable(entity):
      content = <JenkinsLatestRunCard branch="master" />;
      break;
    case isGitHubActionsAvailable(entity):
      content = <RecentWorkflowRunsCard entity={entity} />;
      break;
    default:
      content = null;
  }
  if (!content) {
    return null;
  }
  return (
    <Grid item sm={6}>
      {content}
    </Grid>
  );
};

const OverviewContent = ({ entity }: { entity: Entity }) => (
  <Grid container spacing={3}>
    <Grid item md={6}>
      <AboutCard entity={entity} />
    </Grid>
    <RecentCICDRunsSwitcher entity={entity} />
  </Grid>
);

const ServiceEntityPage = ({ entity }: { entity: Entity }) => (
  <EntityPageLayout>
    <EntityPageLayout.Content
      path="/"
      title="Overview"
      element={<OverviewContent entity={entity} />}
    />
    <EntityPageLayout.Content
      path="/ci-cd/*"
      title="CI/CD"
      element={<CICDSwitcher entity={entity} />}
    />
    <EntityPageLayout.Content
      path="/sentry"
      title="Sentry"
      element={<SentryRouter entity={entity} />}
    />
    <EntityPageLayout.Content
      path="/api/*"
      title="API"
      element={<ApiDocsRouter entity={entity} />}
    />
    <EntityPageLayout.Content
      path="/docs/*"
      title="Docs"
      element={<DocsRouter entity={entity} />}
    />
    <EntityPageLayout.Content
      path="/kubernetes/*"
      title="Kubernetes"
      element={<KubernetesRouter entity={entity} />}
    />
  </EntityPageLayout>
);

const WebsiteEntityPage = ({ entity }: { entity: Entity }) => (
  <EntityPageLayout>
    <EntityPageLayout.Content
      path="/"
      title="Overview"
      element={<OverviewContent entity={entity} />}
    />
    <EntityPageLayout.Content
      path="/ci-cd/*"
      title="CI/CD"
      element={<CICDSwitcher entity={entity} />}
    />
    <EntityPageLayout.Content
      path="/sentry"
      title="Sentry"
      element={<SentryRouter entity={entity} />}
    />
    <EntityPageLayout.Content
      path="/docs/*"
      title="Docs"
      element={<DocsRouter entity={entity} />}
    />
    <EntityPageLayout.Content
      path="/kubernetes/*"
      title="Kubernetes"
      element={<KubernetesRouter entity={entity} />}
    />
  </EntityPageLayout>
);
const DefaultEntityPage = ({ entity }: { entity: Entity }) => (
  <EntityPageLayout>
    <EntityPageLayout.Content
      path="/*"
      title="Overview"
      element={<OverviewContent entity={entity} />}
    />
    <EntityPageLayout.Content
      path="/docs/*"
      title="Docs"
      element={<DocsRouter entity={entity} />}
    />
  </EntityPageLayout>
);

export const EntityPage = () => {
  const { entity } = useEntity();
  switch (entity?.spec?.type) {
    case 'service':
      return <ServiceEntityPage entity={entity} />;
    case 'website':
      return <WebsiteEntityPage entity={entity} />;
    default:
      return <DefaultEntityPage entity={entity} />;
  }
};<|MERGE_RESOLUTION|>--- conflicted
+++ resolved
@@ -19,14 +19,11 @@
   Router as GitHubActionsRouter,
 } from '@backstage/plugin-github-actions';
 import {
-<<<<<<< HEAD
   Router as CloudbuildRouter,
   isPluginApplicableToEntity as isCloudbuildAvailable,
 } from '@backstage/plugin-cloudbuild';
 import {
   Router as JenkinsRouter,
-=======
->>>>>>> c8c4f23c
   isPluginApplicableToEntity as isJenkinsAvailable,
   LatestRunCard as JenkinsLatestRunCard,
   Router as JenkinsRouter,
