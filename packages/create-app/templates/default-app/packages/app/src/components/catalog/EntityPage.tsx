--- conflicted
+++ resolved
@@ -13,7 +13,6 @@
  * See the License for the specific language governing permissions and
  * limitations under the License.
  */
-<<<<<<< HEAD
 import {
   Router as GitHubActionsRouter,
   isPluginApplicableToEntity as isGitHubActionsAvaiable,
@@ -22,12 +21,9 @@
   Router as CircleCIRouter,
   isPluginApplicableToEntity as isCircleCIAvailable,
 } from '@backstage/plugin-circleci';
-=======
 import { Router as ApiDocsRouter } from '@backstage/plugin-api-docs';
-import { Router as GitHubActionsRouter } from '@backstage/plugin-github-actions';
 import { EmbeddedDocsRouter as DocsRouter } from '@backstage/plugin-techdocs';
 
->>>>>>> 2db299cb
 import React from 'react';
 import {
   EntityPageLayout,
