--- conflicted
+++ resolved
@@ -22,16 +22,10 @@
     "clean": "backstage-cli clean"
   },
   "dependencies": {
-<<<<<<< HEAD
-    "@backstage/core": "^0.1.1-alpha.16",
-    "@backstage/plugin-catalog": "^0.1.1-alpha.16",
-    "@backstage/test-utils": "^0.1.1-alpha.16",
-    "@backstage/theme": "^0.1.1-alpha.16",
-=======
     "@backstage/core": "^0.1.1-alpha.17",
+    "@backstage/plugin-catalog": "^0.1.1-alpha.17",
     "@backstage/test-utils": "^0.1.1-alpha.17",
     "@backstage/theme": "^0.1.1-alpha.17",
->>>>>>> 0201fd9b
     "@material-ui/core": "^4.9.1",
     "@material-ui/icons": "^4.9.1",
     "@material-ui/lab": "4.0.0-alpha.45",
