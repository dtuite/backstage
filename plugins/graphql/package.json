{
  "name": "@backstage/plugin-graphql-backend",
  "version": "0.1.1-alpha.18",
  "main": "src/index.ts",
  "types": "src/index.ts",
  "license": "Apache-2.0",
  "publishConfig": {
    "access": "public",
    "main": "dist/index.cjs.js",
    "types": "dist/index.d.ts"
  },
  "scripts": {
    "start": "backstage-cli backend:dev",
    "build": "backstage-cli backend:build",
    "lint": "backstage-cli lint",
    "test": "backstage-cli test",
    "prepack": "backstage-cli prepack",
    "postpack": "backstage-cli postpack",
    "clean": "backstage-cli clean",
    "mock-data": "./scripts/mock-data.sh"
  },
  "dependencies": {
<<<<<<< HEAD
    "@backstage/backend-common": "^0.1.1-alpha.17",
    "@backstage/config": "^0.1.1-alpha.17",
    "@backstage/plugin-catalog-graphql": "^0.1.1-alpha.17",
    "@graphql-modules/core": "^0.7.17",
=======
    "@backstage/backend-common": "^0.1.1-alpha.18",
>>>>>>> f225b094
    "@types/express": "^4.17.6",
    "apollo-server": "^2.16.0",
    "apollo-server-express": "^2.16.0",
    "express": "^4.17.1",
    "express-promise-router": "^3.0.3",
    "graphql": "^15.3.0",
    "node-fetch": "^2.6.0",
    "reflect-metadata": "^0.1.13",
    "winston": "^3.2.1",
    "yn": "^4.0.0"
  },
  "devDependencies": {
    "@backstage/cli": "^0.1.1-alpha.18",
    "@types/supertest": "^2.0.8",
    "eslint-plugin-graphql": "^4.0.0",
    "msw": "^0.19.5",
    "supertest": "^4.0.2"
  },
  "files": [
    "dist",
    "schema.gql"
  ]
}<|MERGE_RESOLUTION|>--- conflicted
+++ resolved
@@ -20,14 +20,10 @@
     "mock-data": "./scripts/mock-data.sh"
   },
   "dependencies": {
-<<<<<<< HEAD
-    "@backstage/backend-common": "^0.1.1-alpha.17",
-    "@backstage/config": "^0.1.1-alpha.17",
-    "@backstage/plugin-catalog-graphql": "^0.1.1-alpha.17",
+    "@backstage/backend-common": "^0.1.1-alpha.18",
+    "@backstage/config": "^0.1.1-alpha.18",
+    "@backstage/plugin-catalog-graphql": "^0.1.1-alpha.18",
     "@graphql-modules/core": "^0.7.17",
-=======
-    "@backstage/backend-common": "^0.1.1-alpha.18",
->>>>>>> f225b094
     "@types/express": "^4.17.6",
     "apollo-server": "^2.16.0",
     "apollo-server-express": "^2.16.0",
